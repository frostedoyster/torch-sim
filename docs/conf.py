--- conflicted
+++ resolved
@@ -62,11 +62,7 @@
     "html_image",
 ]
 
-<<<<<<< HEAD
-autodoc_mock_imports = ["fairchem", "mace", "mattersim", "metatensor", "orb", "sevennet"]
-=======
-autodoc_mock_imports = ["fairchem", "mace", "mattersim", "orb", "sevennet", "graphpes"]
->>>>>>> caa54235
+autodoc_mock_imports = ["fairchem", "mace", "mattersim", "metatensor", "orb", "sevennet", "graphpes"]
 
 # use type hints
 autodoc_typehints = "description"
